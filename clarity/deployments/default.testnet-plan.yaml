---
id: 0
name: Testnet deployment
network: testnet
stacks-node: "https://stacks-node-api.testnet.stacks.co"
bitcoin-node: "http://blockstack:blockstacksystem@bitcoind.testnet.stacks.co:18332"
plan:
  batches:
    - id: 0
      transactions:
        - requirement-publish:
            contract-id: SM3VDXK3WZZSA84XXFKAFAF15NNZX32CTSG82JFQ4.sbtc-registry
            remap-sender: ST1F7QA2MDF17S807EPA36TSS8AMEFY4KA9TVGWXT
            remap-principals:
              SM3VDXK3WZZSA84XXFKAFAF15NNZX32CTSG82JFQ4: ST1F7QA2MDF17S807EPA36TSS8AMEFY4KA9TVGWXT
            cost: 112090
            path: "./.cache/requirements/SM3VDXK3WZZSA84XXFKAFAF15NNZX32CTSG82JFQ4.sbtc-registry.clar"
            clarity-version: 3
        - requirement-publish:
            contract-id: SM3VDXK3WZZSA84XXFKAFAF15NNZX32CTSG82JFQ4.sbtc-token
            remap-sender: ST1F7QA2MDF17S807EPA36TSS8AMEFY4KA9TVGWXT
            remap-principals:
              SM3VDXK3WZZSA84XXFKAFAF15NNZX32CTSG82JFQ4: ST1F7QA2MDF17S807EPA36TSS8AMEFY4KA9TVGWXT
            cost: 47590
            path: "./.cache/requirements/SM3VDXK3WZZSA84XXFKAFAF15NNZX32CTSG82JFQ4.sbtc-token.clar"
            clarity-version: 3
        - requirement-publish:
            contract-id: SM3VDXK3WZZSA84XXFKAFAF15NNZX32CTSG82JFQ4.sbtc-deposit
            remap-sender: ST1F7QA2MDF17S807EPA36TSS8AMEFY4KA9TVGWXT
            remap-principals:
              SM3VDXK3WZZSA84XXFKAFAF15NNZX32CTSG82JFQ4: ST1F7QA2MDF17S807EPA36TSS8AMEFY4KA9TVGWXT
            cost: 41510
            path: "./.cache/requirements/SM3VDXK3WZZSA84XXFKAFAF15NNZX32CTSG82JFQ4.sbtc-deposit.clar"
            clarity-version: 3
        - contract-publish:
            contract-name: fundraising
            expected-sender: ST3EXYD6X5D7R4RHC7FR6Y54SQBF2267YY4YSFXHR
            cost: 6735
            path: contracts/fundraising.clar
            anchor-block-only: true
            clarity-version: 3
        - contract-publish:
            contract-name: oracle
            expected-sender: ST3EXYD6X5D7R4RHC7FR6Y54SQBF2267YY4YSFXHR
            cost: 9545
            path: contracts/oracle.clar
            anchor-block-only: true
            clarity-version: 3
<<<<<<< HEAD
        - contract-publish:
            contract-name: policy-registry
            expected-sender: STMN69T7KZRPHM55Z5N8BAFQWKGFR56VVMD3H5E3
            cost: 30000
            path: contracts/policy-registry.clar
            anchor-block-only: true
            clarity-version: 3
=======
>>>>>>> ea007224
      epoch: "3.0"<|MERGE_RESOLUTION|>--- conflicted
+++ resolved
@@ -46,7 +46,6 @@
             path: contracts/oracle.clar
             anchor-block-only: true
             clarity-version: 3
-<<<<<<< HEAD
         - contract-publish:
             contract-name: policy-registry
             expected-sender: STMN69T7KZRPHM55Z5N8BAFQWKGFR56VVMD3H5E3
@@ -54,6 +53,4 @@
             path: contracts/policy-registry.clar
             anchor-block-only: true
             clarity-version: 3
-=======
->>>>>>> ea007224
       epoch: "3.0"